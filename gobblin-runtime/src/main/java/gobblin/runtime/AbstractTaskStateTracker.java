/*
 * Copyright (C) 2014-2015 LinkedIn Corp. All rights reserved.
 *
 * Licensed under the Apache License, Version 2.0 (the "License"); you may not use
 * this file except in compliance with the License. You may obtain a copy of the
 * License at  http://www.apache.org/licenses/LICENSE-2.0
 *
 * Unless required by applicable law or agreed to in writing, software distributed
 * under the License is distributed on an "AS IS" BASIS, WITHOUT WARRANTIES OR
 * CONDITIONS OF ANY KIND, either express or implied.
 */

package gobblin.runtime;

import java.util.Properties;
import java.util.concurrent.ScheduledFuture;
import java.util.concurrent.ScheduledThreadPoolExecutor;
import java.util.concurrent.TimeUnit;

import org.apache.hadoop.conf.Configuration;
import org.slf4j.Logger;

import com.google.common.base.Optional;
import com.google.common.base.Preconditions;
import com.google.common.util.concurrent.AbstractIdleService;

import gobblin.configuration.ConfigurationKeys;
import gobblin.metrics.GobblinMetrics;
import gobblin.util.ExecutorsUtils;


/**
 * An abstract implementation of {@link TaskStateTracker} that provides basic common functionality for
 * platform-specific implementations.
 *
 * @author ynli
 */
public abstract class AbstractTaskStateTracker extends AbstractIdleService implements TaskStateTracker {

  // This is used to schedule and run task metrics updaters
  private final ScheduledThreadPoolExecutor taskMetricsUpdaterExecutor;

  private final Logger logger;

  public AbstractTaskStateTracker(int coreThreadPoolSize, Logger logger) {
    Preconditions.checkArgument(coreThreadPoolSize > 0, "Thread pool size should be positive");
    this.taskMetricsUpdaterExecutor = new ScheduledThreadPoolExecutor(coreThreadPoolSize,
        ExecutorsUtils.newThreadFactory(Optional.of(logger), Optional.of("TaskStateTracker-%d")));
    this.logger = logger;
  }

  public AbstractTaskStateTracker(Properties properties, Logger logger) {
    this(Integer.parseInt(properties.getProperty(ConfigurationKeys.TASK_STATE_TRACKER_THREAD_POOL_CORE_SIZE_KEY,
        Integer.toString(ConfigurationKeys.DEFAULT_TASK_STATE_TRACKER_THREAD_POOL_CORE_SIZE))), logger);
  }

  public AbstractTaskStateTracker(Configuration configuration, Logger logger) {
    this(Integer.parseInt(configuration.get(ConfigurationKeys.TASK_STATE_TRACKER_THREAD_POOL_CORE_SIZE_KEY,
        Integer.toString(ConfigurationKeys.DEFAULT_TASK_STATE_TRACKER_THREAD_POOL_CORE_SIZE))), logger);
  }

  @Override
  protected void startUp() throws Exception {
    this.logger.info("Starting the task state tracker");
  }

  @Override
  protected void shutDown() throws Exception {
    this.logger.info("Stopping the task state tracker");
    ExecutorsUtils.shutdownExecutorService(this.taskMetricsUpdaterExecutor, Optional.of(this.logger));
  }

  /**
   * Schedule a {@link TaskMetricsUpdater}.
   *
   * @param taskMetricsUpdater the {@link TaskMetricsUpdater} to schedule
   * @param task the {@link Task} that the {@link TaskMetricsUpdater} is associated to
   * @return a {@link java.util.concurrent.ScheduledFuture} corresponding to the scheduled {@link TaskMetricsUpdater}
   */
  protected ScheduledFuture<?> scheduleTaskMetricsUpdater(Runnable taskMetricsUpdater, Task task) {
<<<<<<< HEAD
    return this.taskMetricsUpdaterExecutor.scheduleAtFixedRate(taskMetricsUpdater, 0,
        task.getTaskContext().getStatusReportingInterval(), TimeUnit.MILLISECONDS);
=======
    return this.taskMetricsUpdaterExecutor.scheduleAtFixedRate(taskMetricsUpdater,
        task.getTaskContext().getStatusReportingInterval(), task.getTaskContext().getStatusReportingInterval(),
        TimeUnit.MILLISECONDS);
>>>>>>> 7aa94d83
  }

  /**
   * A base class providing a default implementation for updating task metrics.
   */
  protected class TaskMetricsUpdater implements Runnable {

    protected final Task task;

    public TaskMetricsUpdater(Task task) {
      this.task = task;
    }

    @Override
    public void run() {
      updateTaskMetrics();
      // Log record queue stats/metrics of each fork
      for (Optional<Fork> fork : this.task.getForks()) {
        if (fork.isPresent() && fork.get().queueStats().isPresent()) {
          logger.debug(String.format("Queue stats of fork %d of task %s: %s", fork.get().getIndex(),
              this.task.getTaskId(), fork.get().queueStats().get().toString()));
        }
      }
    }

    protected void updateTaskMetrics() {
      if (GobblinMetrics.isEnabled(this.task.getTaskState().getWorkunit())) {
        this.task.updateRecordMetrics();
        this.task.updateByteMetrics();
      }
    }
  }
}<|MERGE_RESOLUTION|>--- conflicted
+++ resolved
@@ -78,14 +78,9 @@
    * @return a {@link java.util.concurrent.ScheduledFuture} corresponding to the scheduled {@link TaskMetricsUpdater}
    */
   protected ScheduledFuture<?> scheduleTaskMetricsUpdater(Runnable taskMetricsUpdater, Task task) {
-<<<<<<< HEAD
-    return this.taskMetricsUpdaterExecutor.scheduleAtFixedRate(taskMetricsUpdater, 0,
-        task.getTaskContext().getStatusReportingInterval(), TimeUnit.MILLISECONDS);
-=======
     return this.taskMetricsUpdaterExecutor.scheduleAtFixedRate(taskMetricsUpdater,
         task.getTaskContext().getStatusReportingInterval(), task.getTaskContext().getStatusReportingInterval(),
         TimeUnit.MILLISECONDS);
->>>>>>> 7aa94d83
   }
 
   /**
@@ -105,8 +100,9 @@
       // Log record queue stats/metrics of each fork
       for (Optional<Fork> fork : this.task.getForks()) {
         if (fork.isPresent() && fork.get().queueStats().isPresent()) {
-          logger.debug(String.format("Queue stats of fork %d of task %s: %s", fork.get().getIndex(),
-              this.task.getTaskId(), fork.get().queueStats().get().toString()));
+          logger.debug(String
+              .format("Queue stats of fork %d of task %s: %s", fork.get().getIndex(), this.task.getTaskId(),
+                  fork.get().queueStats().get().toString()));
         }
       }
     }
