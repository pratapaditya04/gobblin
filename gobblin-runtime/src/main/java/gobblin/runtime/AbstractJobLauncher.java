/* (c) 2014 LinkedIn Corp. All rights reserved.
 *
 * Licensed under the Apache License, Version 2.0 (the "License"); you may not use
 * this file except in compliance with the License. You may obtain a copy of the
 * License at  http://www.apache.org/licenses/LICENSE-2.0
 *
 * Unless required by applicable law or agreed to in writing, software distributed
 * under the License is distributed on an "AS IS" BASIS, WITHOUT WARRANTIES OR
 * CONDITIONS OF ANY KIND, either express or implied.
 */

package gobblin.runtime;

import java.io.IOException;
import java.lang.reflect.Constructor;
import java.util.List;
import java.util.Properties;
import java.util.concurrent.CountDownLatch;
import java.util.concurrent.TimeUnit;

import org.slf4j.Logger;
import org.slf4j.LoggerFactory;

import com.google.common.base.Optional;
import com.google.common.base.Preconditions;
import com.google.common.base.Strings;
import com.google.common.collect.Lists;
import com.google.common.io.Closer;
import com.google.inject.Guice;
import com.google.inject.Injector;

import gobblin.metrics.GobblinMetricsRegistry;
import gobblin.configuration.ConfigurationKeys;
import gobblin.configuration.State;
import gobblin.configuration.WorkUnitState;
import gobblin.metastore.FsStateStore;
import gobblin.metastore.JobHistoryStore;
import gobblin.metastore.MetaStoreModule;
import gobblin.metastore.StateStore;
import gobblin.metrics.GobblinMetrics;
import gobblin.publisher.DataPublisher;
import gobblin.runtime.util.JobMetrics;
import gobblin.source.extractor.JobCommitPolicy;
import gobblin.source.Source;
import gobblin.source.workunit.MultiWorkUnit;
import gobblin.source.workunit.WorkUnit;
import gobblin.util.JobLauncherUtils;


/**
 * An abstract implementation of {@link JobLauncher} that handles common tasks for launching and running a job.
 *
 * @author ynli
 */
public abstract class AbstractJobLauncher implements JobLauncher {

  private static final Logger LOG = LoggerFactory.getLogger(AbstractJobLauncher.class);

  protected static final String TASK_STATE_STORE_TABLE_SUFFIX = ".tst";
  protected static final String JOB_STATE_STORE_TABLE_SUFFIX = ".jst";

  // Framework configuration properties
  protected final Properties properties;

  // Store for persisting job state
  private final StateStore<JobState> jobStateStore;

  // Job history store that stores job execution information
  private final Optional<JobHistoryStore> jobHistoryStore;

  public AbstractJobLauncher(Properties properties)
      throws Exception {
    this.properties = properties;

    this.jobStateStore = new FsStateStore<JobState>(
        properties.getProperty(ConfigurationKeys.STATE_STORE_FS_URI_KEY, ConfigurationKeys.LOCAL_FS_URI),
        properties.getProperty(ConfigurationKeys.STATE_STORE_ROOT_DIR_KEY),
        JobState.class);

    if (Boolean.valueOf(
        properties.getProperty(ConfigurationKeys.JOB_HISTORY_STORE_ENABLED_KEY, Boolean.FALSE.toString()))) {
      Injector injector = Guice.createInjector(new MetaStoreModule(properties));
      this.jobHistoryStore = Optional.of(injector.getInstance(JobHistoryStore.class));
    } else {
      this.jobHistoryStore = Optional.absent();
    }
  }

  /**
   * Run the given list of {@link WorkUnit}s of the given job.
   *
   * @param jobId job ID
   * @param workUnits given list of {@link WorkUnit}s to run
   * @param stateTracker a {@link TaskStateTracker} for task state tracking
   * @param taskExecutor a {@link TaskExecutor} for task execution
   * @param countDownLatch a {@link java.util.concurrent.CountDownLatch} waited on for job completion
   * @return a list of {@link Task}s from the {@link WorkUnit}s
   * @throws InterruptedException
   */
  public static List<Task> runWorkUnits(String jobId, List<WorkUnit> workUnits, TaskStateTracker stateTracker,
      TaskExecutor taskExecutor, CountDownLatch countDownLatch)
      throws InterruptedException {

    List<Task> tasks = Lists.newArrayList();
    for (WorkUnit workUnit : workUnits) {
      String taskId = workUnit.getProp(ConfigurationKeys.TASK_ID_KEY);
      WorkUnitState workUnitState = new WorkUnitState(workUnit);
      workUnitState.setId(taskId);
      workUnitState.setProp(ConfigurationKeys.JOB_ID_KEY, jobId);
      workUnitState.setProp(ConfigurationKeys.TASK_ID_KEY, taskId);

      // Create a new task from the work unit and submit the task to run
      Task task = new Task(new TaskContext(workUnitState), stateTracker, taskExecutor, Optional.of(countDownLatch));
      stateTracker.registerNewTask(task);
      tasks.add(task);
      LOG.info(String.format("Submitting task %s to run", taskId));
      taskExecutor.submit(task);
    }

    LOG.info(String.format("Waiting for submitted tasks of job %s to complete...", jobId));
    while (countDownLatch.getCount() > 0) {
      LOG.info(String
          .format("%d out of %d tasks of job %s are running", countDownLatch.getCount(), workUnits.size(), jobId));
      countDownLatch.await(1, TimeUnit.MINUTES);
    }
    LOG.info(String.format("All tasks of job %s have completed", jobId));

    return tasks;
  }

  @Override
  @SuppressWarnings("unchecked")
  public void launchJob(Properties jobProps, JobListener jobListener)
      throws JobException {
    Preconditions.checkNotNull(jobProps);
    Preconditions.checkArgument(
        jobProps.containsKey(ConfigurationKeys.JOB_NAME_KEY), "A job must have a job name specified by job.name");

    String jobName = jobProps.getProperty(ConfigurationKeys.JOB_NAME_KEY);

    if (Boolean.valueOf(jobProps.getProperty(ConfigurationKeys.JOB_DISABLED_KEY, Boolean.FALSE.toString()))) {
      LOG.info(String.format("Not launching job %s as it is disabled", jobName));
      return;
    }

    // Get the job lock if job locking is enabled
    Optional<JobLock> jobLockOptional = Optional.absent();
    boolean jobLockEnabled =
        Boolean.valueOf(jobProps.getProperty(ConfigurationKeys.JOB_LOCK_ENABLED_KEY, Boolean.TRUE.toString()));
    if (jobLockEnabled) {
      try {
        jobLockOptional = Optional.of(getJobLock(jobName, jobProps));
      } catch (IOException ioe) {
        throw new JobException("Failed to get job lock for job " + jobName, ioe);
      }
    }

    // Try acquiring the job lock before proceeding
    if (!tryLockJob(jobName, jobLockOptional)) {
      throw new JobException(
          String.format("Previous instance of job %s is still running, skipping this scheduled run", jobName));
    }

    String jobId = jobProps.getProperty(ConfigurationKeys.JOB_ID_KEY);
    // If no job ID is assigned (e.g., if the job is assigned through Azkaban), assign a new job ID here.
    if (Strings.isNullOrEmpty(jobId)) {
      jobId = JobLauncherUtils.newJobId(jobName);
      jobProps.setProperty(ConfigurationKeys.JOB_ID_KEY, jobId);
    }

    State jobPropsState = new State();
    // Add all job configuration properties of this job
<<<<<<< HEAD
    jobState.addAll(jobProps);

    JobMetrics jobMetrics = JobMetrics.get(jobState);
    jobState.setProp(ConfigurationKeys.METRIC_CONTEXT_NAME_KEY, jobMetrics.getName());

    jobState.setState(JobState.RunningState.PENDING);
=======
    jobPropsState.addAll(jobProps);
>>>>>>> 392821ab

    // Initialize the source for the job
    JobState jobState;
    Source<?, ?> source;
    try {
      JobState previousJobState = getPreviousJobState(jobName);
      jobState = new JobState(jobPropsState, previousJobState.getTaskStatesAsWorkUnitStates(), jobName, jobId);
      // Remember the number of consecutive failures of this job in the past
      jobState.setProp(ConfigurationKeys.JOB_FAILURES_KEY,
          previousJobState.getPropAsInt(ConfigurationKeys.JOB_FAILURES_KEY, 0));
      source = new SourceDecorator(initSource(jobProps), jobId, LOG);
    } catch (Throwable t) {
      String errMsg = "Failed to initialize the source for job " + jobId;
      LOG.error(errMsg + ": " + t, t);
      unlockJob(jobName, jobLockOptional);
      throw new JobException(errMsg, t);
    }

    jobState.setState(JobState.RunningState.PENDING);

    // Generate work units of the job from the source
    Optional<List<WorkUnit>> workUnits = Optional.fromNullable(source.getWorkunits(jobState));
    if (!workUnits.isPresent()) {
      // The absence means there is something wrong getting the work units
      source.shutdown(jobState);
      unlockJob(jobName, jobLockOptional);
      throw new JobException("Failed to get work units for job " + jobId);
    }

    if (workUnits.get().isEmpty()) {
      // No real work to do
      LOG.warn("No work units have been created for job " + jobId);
      source.shutdown(jobState);
      unlockJob(jobName, jobLockOptional);
      return;
    }

    long startTime = System.currentTimeMillis();
    jobState.setStartTime(startTime);
    jobState.setState(JobState.RunningState.RUNNING);

    LOG.info("Starting job " + jobId);

    // Add work units and assign task IDs to them
    int taskIdSequence = 0;
    int multiTaskIdSequence = 0;
    for (WorkUnit workUnit : workUnits.get()) {
      if (workUnit instanceof MultiWorkUnit) {
        String multiTaskId = JobLauncherUtils.newMultiTaskId(jobId, multiTaskIdSequence++);
        workUnit.setProp(ConfigurationKeys.TASK_ID_KEY, multiTaskId);
        workUnit.setId(multiTaskId);
        for (WorkUnit innerWorkUnit : ((MultiWorkUnit) workUnit).getWorkUnits()) {
          addWorkUnit(innerWorkUnit, jobState, taskIdSequence++);
        }
      } else {
        addWorkUnit(workUnit, jobState, taskIdSequence++);
      }
    }

    try {
      if (GobblinMetrics.isEnabled(jobProps)) {
        // Start metric reporting
        jobMetrics.startMetricReporting(jobProps);
      }

      // Write job execution info to the job history store before the job starts to run
      if (this.jobHistoryStore.isPresent()) {
        try {
          this.jobHistoryStore.get().put(jobState.toJobExecutionInfo());
        } catch (Throwable t) {
          LOG.error("Failed to write job execution information to the job history store: " + t, t);
        }
      }

      // Start the job and wait for it to finish
      runJob(jobName, jobProps, jobState, workUnits.get());

      // Check and set final job jobPropsState upon job completion
      if (jobState.getState() == JobState.RunningState.CANCELLED) {
        LOG.info(String.format("Job %s has been cancelled", jobId));
        return;
      }

      JobCommitPolicy commitPolicy = JobCommitPolicy.getCommitPolicy(jobState);

      setFinalJobState(commitPolicy, jobState);
      // Commit and publish job data
      commitJob(jobId, commitPolicy, jobState);
    } catch (Throwable t) {
      jobState.setState(JobState.RunningState.FAILED);
      String errMsg = "Failed to launch and run job " + jobId;
      LOG.error(errMsg + ": " + t, t);
      throw new JobException(errMsg, t);
    } finally {
      // Make sure the source connection is shutdown
      source.shutdown(jobState);

      try {
        persistJobState(jobState);
      } catch (Throwable t) {
        LOG.error(String.format("Failed to persist job/task states of job %s: %s", jobId, t), t);
        // Fail the job if there is anything wrong with jobPropsState persistence
        jobState.setState(JobState.RunningState.FAILED);
      }

      cleanupStagingData(jobState);

      long endTime = System.currentTimeMillis();
      jobState.setEndTime(endTime);
      jobState.setDuration(endTime - startTime);

      unlockJob(jobName, jobLockOptional);

      // Write job execution info to the job history store upon job completion/termination
      if (this.jobHistoryStore.isPresent()) {
        try {
          this.jobHistoryStore.get().put(jobState.toJobExecutionInfo());
        } catch (Throwable t) {
          LOG.error("Failed to write job execution information to the job history store: " + t, t);
        }
      }

<<<<<<< HEAD
      if (GobblinMetrics.isEnabled(jobProps)) {
        // Stop metric reporting
        jobMetrics.stopMetricReporting();
        GobblinMetricsRegistry.getInstance().remove(jobId);
=======
      if (JobMetrics.isEnabled(jobProps)) {
        if (jobMetrics.isPresent()) {
          jobMetrics.get().stopMetricReporting();
        }
        JobMetrics.remove(jobId);
>>>>>>> 392821ab
      }
    }

    if (Optional.fromNullable(jobListener).isPresent()) {
      jobListener.jobCompleted(jobState);
    }

    // Throw an exception at the end if the job failed so the caller knows the job failure
    if (jobState.getState() == JobState.RunningState.FAILED) {
      throw new JobException(String.format("Job %s failed", jobId));
    }
  }

  /**
   * Run the given job.
   *
   * <p>
   *     The contract between {@link AbstractJobLauncher#launchJob(java.util.Properties, JobListener)}
   *     and this method is this method is responsible for for setting {@link JobState.RunningState}
   *     properly and upon returning from this method (either normally or due to exceptions) whatever
   *     {@link JobState.RunningState} is set in this method is used to determine if the job has finished.
   * </p>
   *
   * @param jobName Job name
   * @param jobProps Job configuration properties
   * @param jobState Job state
   * @param workUnits List of {@link WorkUnit}s of the job
   */
  protected abstract void runJob(String jobName, Properties jobProps, JobState jobState, List<WorkUnit> workUnits)
      throws Exception;

  /**
   * Get a {@link JobLock} to be used for the job.
   *
   * @param jobName Job name
   * @param jobProps Job configuration properties
   * @return {@link JobLock} to be used for the job
   */
  protected abstract JobLock getJobLock(String jobName, Properties jobProps)
      throws IOException;

  /**
   * Initialize the source for the given job.
   */
  private Source<?, ?> initSource(Properties jobProps)
      throws Exception {
    return (Source<?, ?>) Class.forName(jobProps.getProperty(ConfigurationKeys.SOURCE_CLASS_KEY)).newInstance();
  }

  /**
   * Add the given {@link WorkUnit} for execution.
   */
  private void addWorkUnit(WorkUnit workUnit, JobState jobState, int sequence) {
    workUnit.setProp(ConfigurationKeys.JOB_ID_KEY, jobState.getJobId());
    String taskId = JobLauncherUtils.newTaskId(jobState.getJobId(), sequence);
    workUnit.setId(taskId);
    workUnit.setProp(ConfigurationKeys.TASK_ID_KEY, taskId);
    jobState.addTask();
    // Pre-add a task state so if the task fails and no task state is written out,
    // there is still task state for the task when job/task states are persisted.
    jobState.addTaskState(new TaskState(new WorkUnitState(workUnit)));
  }

  /**
   * Get the job state of the most recent run of the job.
   */
  private JobState getPreviousJobState(String jobName)
      throws IOException {
    if (this.jobStateStore.exists(jobName, "current" + JOB_STATE_STORE_TABLE_SUFFIX)) {
      // Read the job state of the most recent run of the job
      List<JobState> previousJobStateList =
          this.jobStateStore.getAll(jobName, "current" + JOB_STATE_STORE_TABLE_SUFFIX);
      if (!previousJobStateList.isEmpty()) {
        // There should be a single job state on the list if the list is not empty
        return previousJobStateList.get(0);
      }
    }

    LOG.warn("No previous job state found for job " + jobName);
    return new JobState();
  }

  /**
   * Try acquiring the job lock and return whether the lock is successfully locked.
   */
  private boolean tryLockJob(String jobName, Optional<JobLock> jobLockOptional) {
    if (!jobLockOptional.isPresent()) {
      return true;
    }

    try {
      return jobLockOptional.get().tryLock();
    } catch (IOException ioe) {
      LOG.error(String.format("Failed to acquire job lock for job %s: %s", jobName, ioe), ioe);
      return false;
    }
  }

  /**
   * Unlock a completed or failed job.
   */
  private void unlockJob(String jobName, Optional<JobLock> jobLockOptional) {
    if (!jobLockOptional.isPresent()) {
      return;
    }

    try {
      // Unlock so the next run of the same job can proceed
      jobLockOptional.get().unlock();
    } catch (IOException ioe) {
      LOG.error(String.format("Failed to unlock for job %s: %s", jobName, ioe), ioe);
    }
  }

  /**
   * Set final {@link JobState} of the given job.
   */
  private void setFinalJobState(JobCommitPolicy commitPolicy, JobState jobState) {
    jobState.setEndTime(System.currentTimeMillis());
    jobState.setDuration(jobState.getEndTime() - jobState.getStartTime());

    for (TaskState taskState : jobState.getTaskStates()) {
      // Set fork.branches explicitly here so the rest job flow can pick it up
      jobState.setProp(ConfigurationKeys.FORK_BRANCHES_KEY,
          taskState.getPropAsInt(ConfigurationKeys.FORK_BRANCHES_KEY, 1));

      // Determine the final job state based on the task states and the job commit policy.
      // If COMMIT_ON_FULL_SUCCESS is used, the job is considered failed if any task failed.
      // On the other hand, if COMMIT_ON_PARTIAL_SUCCESS is used, the job is considered
      // successful even if some tasks failed.
      if (taskState.getWorkingState() != WorkUnitState.WorkingState.SUCCESSFUL
          && commitPolicy == JobCommitPolicy.COMMIT_ON_FULL_SUCCESS) {
        jobState.setState(JobState.RunningState.FAILED);
        break;
      }
    }

    if (jobState.getState() == JobState.RunningState.SUCCESSFUL) {
      // Reset the failure count if the job successfully completed
      jobState.setProp(ConfigurationKeys.JOB_FAILURES_KEY, 0);
    }

    if (jobState.getState() == JobState.RunningState.FAILED) {
      // Increment the failure count by 1 if the job failed
      int failures = jobState.getPropAsInt(ConfigurationKeys.JOB_FAILURES_KEY, 0) + 1;
      jobState.setProp(ConfigurationKeys.JOB_FAILURES_KEY, failures);
    }
  }

  /**
   * Check if it is OK to commit the output data of the job.
   */
  private boolean canCommit(JobCommitPolicy commitPolicy, JobState jobState) {
    // Only commit job data if 1) COMMIT_ON_PARTIAL_SUCCESS is used,
    // or 2) COMMIT_ON_FULL_SUCCESS is used and the job has succeeded.
    return commitPolicy == JobCommitPolicy.COMMIT_ON_PARTIAL_SUCCESS ||
        (commitPolicy == JobCommitPolicy.COMMIT_ON_FULL_SUCCESS &&
            jobState.getState() == JobState.RunningState.SUCCESSFUL);
  }

  /**
   * Commit the job's output data.
   */
  @SuppressWarnings("unchecked")
  private void commitJob(String jobId, JobCommitPolicy commitPolicy, JobState jobState) throws Exception {
    if (!canCommit(commitPolicy, jobState)) {
      LOG.info("Job data will not be committed due to commit policy: " + commitPolicy);
      return;
    }

    LOG.info(String.format("Publishing job data of job %s with commit policy %s", jobId, commitPolicy.name()));

    Closer closer = Closer.create();
    try {
      Class<? extends DataPublisher> dataPublisherClass = (Class<? extends DataPublisher>) Class.forName(
          jobState.getProp(ConfigurationKeys.DATA_PUBLISHER_TYPE, ConfigurationKeys.DEFAULT_DATA_PUBLISHER_TYPE));
      Constructor<? extends DataPublisher> dataPublisherConstructor = dataPublisherClass.getConstructor(State.class);
      DataPublisher publisher = closer.register(dataPublisherConstructor.newInstance(jobState));
      publisher.initialize();
      publisher.publish(jobState.getTaskStates());
    } catch (Throwable t) {
      throw closer.rethrow(t);
    } finally {
      closer.close();
    }

    // Set the job state to COMMITTED upon successful commit
    jobState.setState(JobState.RunningState.COMMITTED);
  }

  /**
   * Persist job/task states of a completed job.
   */
  private void persistJobState(JobState jobState) throws IOException {
    JobState.RunningState runningState = jobState.getState();
    if (runningState == JobState.RunningState.PENDING ||
        runningState == JobState.RunningState.RUNNING ||
        runningState == JobState.RunningState.CANCELLED) {
      // Do not persist job state if the job has not completed
      return;
    }

    String jobName = jobState.getJobName();
    String jobId = jobState.getJobId();

    LOG.info("Persisting job states of job " + jobId);
    this.jobStateStore.put(jobName, jobId + JOB_STATE_STORE_TABLE_SUFFIX, jobState);
    this.jobStateStore.createAlias(jobName, jobId + JOB_STATE_STORE_TABLE_SUFFIX,
        "current" + JOB_STATE_STORE_TABLE_SUFFIX);
  }

  /**
   * Cleanup the job's task staging data. This is not doing anything in case job succeeds
   * and data is successfully committed because the staging data has already been moved
   * to the job output directory. But in case the job fails and data is not committed,
   * we want the staging data to be cleaned up.
   */
  private void cleanupStagingData(JobState jobState) {
    for (TaskState taskState : jobState.getTaskStates()) {
      try {
        JobLauncherUtils.cleanStagingData(taskState, LOG);
      } catch (IOException ioe) {
        LOG.error(String.format("Failed to clean staging data for task %s: %s", taskState.getTaskId(), ioe), ioe);
      }
    }
  }
}<|MERGE_RESOLUTION|>--- conflicted
+++ resolved
@@ -40,6 +40,7 @@
 import gobblin.metrics.GobblinMetrics;
 import gobblin.publisher.DataPublisher;
 import gobblin.runtime.util.JobMetrics;
+import gobblin.runtime.util.JobMetrics;
 import gobblin.source.extractor.JobCommitPolicy;
 import gobblin.source.Source;
 import gobblin.source.workunit.MultiWorkUnit;
@@ -170,16 +171,8 @@
 
     State jobPropsState = new State();
     // Add all job configuration properties of this job
-<<<<<<< HEAD
-    jobState.addAll(jobProps);
-
-    JobMetrics jobMetrics = JobMetrics.get(jobState);
-    jobState.setProp(ConfigurationKeys.METRIC_CONTEXT_NAME_KEY, jobMetrics.getName());
-
-    jobState.setState(JobState.RunningState.PENDING);
-=======
     jobPropsState.addAll(jobProps);
->>>>>>> 392821ab
+
 
     // Initialize the source for the job
     JobState jobState;
@@ -198,6 +191,8 @@
       throw new JobException(errMsg, t);
     }
 
+    JobMetrics jobMetrics = JobMetrics.get(jobState);
+    jobState.setProp(ConfigurationKeys.METRIC_CONTEXT_NAME_KEY, jobMetrics.getName());
     jobState.setState(JobState.RunningState.PENDING);
 
     // Generate work units of the job from the source
@@ -302,18 +297,10 @@
         }
       }
 
-<<<<<<< HEAD
       if (GobblinMetrics.isEnabled(jobProps)) {
         // Stop metric reporting
         jobMetrics.stopMetricReporting();
         GobblinMetricsRegistry.getInstance().remove(jobId);
-=======
-      if (JobMetrics.isEnabled(jobProps)) {
-        if (jobMetrics.isPresent()) {
-          jobMetrics.get().stopMetricReporting();
-        }
-        JobMetrics.remove(jobId);
->>>>>>> 392821ab
       }
     }
 
