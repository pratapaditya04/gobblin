--- conflicted
+++ resolved
@@ -47,11 +47,6 @@
 import org.slf4j.Logger;
 import org.slf4j.LoggerFactory;
 
-<<<<<<< HEAD
-import com.codahale.metrics.Timer;
-import com.google.common.base.Optional;
-=======
->>>>>>> ed4b4d5a
 import com.google.common.base.Splitter;
 import com.google.common.collect.Lists;
 import com.google.common.io.Closer;
@@ -74,7 +69,6 @@
 import gobblin.runtime.TaskStateTracker;
 import gobblin.runtime.util.JobMetrics;
 import gobblin.runtime.util.MetricGroup;
-import gobblin.runtime.util.MetricNames;
 import gobblin.source.workunit.MultiWorkUnit;
 import gobblin.source.workunit.WorkUnit;
 import gobblin.util.JobLauncherUtils;
@@ -141,12 +135,6 @@
   @Override
   protected void runWorkUnits(List<WorkUnit> workUnits)
       throws Exception {
-<<<<<<< HEAD
-
-    JobMetrics jobMetrics = JobMetrics.get(jobState);
-
-=======
->>>>>>> ed4b4d5a
     // Add job config properties that also contains all framework config properties
     for (String name : this.jobProps.stringPropertyNames()) {
       this.conf.set(name, this.jobProps.getProperty(name));
@@ -168,11 +156,6 @@
       this.fs.delete(mrJobDir, true);
     }
 
-<<<<<<< HEAD
-    Timer.Context populateDistributedCacheTimer =
-        jobMetrics.getTimer(MetricNames.RunJobTimings.DISTRIBUTED_CACHE).time();
-
-=======
     try {
       // Delete any staging directories that already exist before the Hadoop MR job starts
       JobLauncherUtils.cleanStagingData(JobLauncherUtils.flattenWorkUnits(workUnits), LOG);
@@ -238,7 +221,6 @@
    */
   private Path prepareHadoopJob(Properties jobProps, List<WorkUnit> workUnits, Path mrJobDir)
       throws IOException {
->>>>>>> ed4b4d5a
     Path jarFileDir = new Path(mrJobDir, "_jars");
     // Add framework jars to the classpath for the mappers/reducer
     if (jobProps.containsKey(ConfigurationKeys.FRAMEWORK_JAR_FILES_KEY)) {
@@ -259,23 +241,6 @@
       addHDFSFiles(jobProps.getProperty(ConfigurationKeys.JOB_HDFS_FILES_KEY));
     }
 
-<<<<<<< HEAD
-    populateDistributedCacheTimer.stop();
-
-    Timer.Context setupMRJobTimer =
-        jobMetrics.getTimer(MetricNames.RunJobTimings.SETUP_MR_JOB).time();
-
-    // Let the job and all mappers finish even if some mappers fail
-    this.conf.set("mapred.max.map.failures.percent", "100"); // For Hadoop 1.x
-    this.conf.set("mapreduce.map.failures.maxpercent", "100"); // For Hadoop 2.x
-
-    // Do not cancel delegation tokens after job has completed (HADOOP-7002)
-    this.conf.setBoolean("mapreduce.job.complete.cancel.delegation.tokens", false);
-
-    // Preparing a Hadoop MR job
-    this.job = Job.getInstance(this.conf, JOB_NAME_PREFIX + jobName);
-=======
->>>>>>> ed4b4d5a
     this.job.setJarByClass(MRJobLauncher.class);
     this.job.setMapperClass(TaskRunner.class);
 
@@ -312,58 +277,7 @@
       }
     }
 
-<<<<<<< HEAD
-    setupMRJobTimer.stop();
-
-    try {
-      Timer.Context runJobTimer =
-          jobMetrics.getTimer(MetricNames.RunJobTimings.RUN_MR_JOB).time();
-
-      LOG.info("Launching Hadoop MR job " + this.job.getJobName());
-      this.job.submit();
-      // Set job tracking URL to the Hadoop job tracking URL if it is not set yet
-      if (!jobState.contains(ConfigurationKeys.JOB_TRACKING_URL_KEY)) {
-        jobState.setProp(ConfigurationKeys.JOB_TRACKING_URL_KEY, job.getTrackingURL());
-      }
-      // Wait for the job to complete
-      this.job.waitForCompletion(true);
-
-      runJobTimer.stop();
-
-      if (this.isCancelled) {
-        jobState.setState(JobState.RunningState.CANCELLED);
-        return;
-      }
-
-      jobState.setState(this.job.isSuccessful() ? JobState.RunningState.SUCCESSFUL : JobState.RunningState.FAILED);
-
-      // Collect the output task states and add them to the job state
-      jobState
-          .addTaskStates(collectOutput(new Path(jobOutputPath, jobProps.getProperty(ConfigurationKeys.JOB_ID_KEY))));
-
-      // Create a metrics set for this job run from the Hadoop counters.
-      // The metrics set is to be persisted to the metrics store later.
-      countersToMetrics(this.job.getCounters(),
-          JobMetrics.get(jobName, jobProps.getProperty(ConfigurationKeys.JOB_ID_KEY)));
-    } finally {
-      // Cleanup job working directory
-      try {
-        if (this.fs.exists(mrJobDir)) {
-          this.fs.delete(mrJobDir, true);
-        }
-      } catch (IOException ioe) {
-        LOG.error("Failed to cleanup job working directory for job " + this.job.getJobID());
-      }
-    }
-  }
-
-  @Override
-  protected JobLock getJobLock(String jobName, Properties jobProps)
-      throws IOException {
-    return new FileBasedJobLock(this.fs, jobProps.getProperty(ConfigurationKeys.JOB_LOCK_DIR_KEY), jobName);
-=======
     return jobOutputPath;
->>>>>>> ed4b4d5a
   }
 
   /**
