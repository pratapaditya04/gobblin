/* (c) 2014 LinkedIn Corp. All rights reserved.
 *
 * Licensed under the Apache License, Version 2.0 (the "License"); you may not use
 * this file except in compliance with the License. You may obtain a copy of the
 * License at  http://www.apache.org/licenses/LICENSE-2.0
 *
 * Unless required by applicable law or agreed to in writing, software distributed
 * under the License is distributed on an "AS IS" BASIS, WITHOUT WARRANTIES OR
 * CONDITIONS OF ANY KIND, either express or implied.
 */

package gobblin.runtime.util;

import java.io.IOException;
import java.io.StringWriter;
import java.io.Writer;
import java.util.List;

import org.apache.commons.cli.BasicParser;
import org.apache.commons.cli.CommandLine;
import org.apache.commons.cli.CommandLineParser;
import org.apache.commons.cli.HelpFormatter;
import org.apache.commons.cli.Option;
import org.apache.commons.cli.OptionBuilder;
import org.apache.commons.cli.Options;
import org.apache.commons.cli.ParseException;
import org.slf4j.Logger;
import org.slf4j.LoggerFactory;

import com.google.gson.stream.JsonWriter;

import gobblin.metastore.FsStateStore;
import gobblin.metastore.StateStore;
import gobblin.runtime.JobState;


/**
 * A utility class for converting a {@link gobblin.runtime.JobState} object to a json-formatted document.
 *
 * @author ynli
 */
@SuppressWarnings("unused")
public class JobStateToJsonConverter {

  private static final Logger LOGGER = LoggerFactory.getLogger(JobStateToJsonConverter.class);

  private static final String JOB_STATE_STORE_TABLE_SUFFIX = ".jst";

  private final StateStore jobStateStore;
  private final boolean keepConfig;

  public JobStateToJsonConverter(String storeUrl, boolean keepConfig)
      throws IOException {
    this.jobStateStore = new FsStateStore(storeUrl, JobState.class);
    this.keepConfig = keepConfig;
  }

  /**
   * Convert a single {@link JobState} of the given job instance.
   *
   * @param jobName job name
   * @param jobId job ID
   * @param writer {@link java.io.Writer} to write the json document
   * @throws IOException
   */
  @SuppressWarnings("unchecked")
  public void convert(String jobName, String jobId, Writer writer)
      throws IOException {
    List<JobState> jobStates =
        (List<JobState>) this.jobStateStore.getAll(jobName, jobId + JOB_STATE_STORE_TABLE_SUFFIX);
    if (jobStates.isEmpty()) {
      LOGGER.warn(String.format("No job state found for job with name %s and id %s", jobName, jobId));
      return;
    }

    JsonWriter jsonWriter = new JsonWriter(writer);
    jsonWriter.setIndent("\t");
    try {
      // There should be only a single job state
      writeJobState(jsonWriter, jobStates.get(0));
    } finally {
      jsonWriter.close();
    }
  }

  /**
   * Convert the most recent {@link JobState} of the given job.
   *
   * @param jobName job name
   * @param writer {@link java.io.Writer} to write the json document
   */
  @SuppressWarnings("unchecked")
  public void convert(String jobName, Writer writer)
      throws IOException {
    convert(jobName, "current", writer);
  }

  /**
   * Convert all past {@link JobState}s of the given job.
   *
   * @param jobName job name
   * @param writer {@link java.io.Writer} to write the json document
   * @throws IOException
   */
  @SuppressWarnings("unchecked")
  public void convertAll(String jobName, Writer writer)
      throws IOException {
    List<JobState> jobStates = (List<JobState>) this.jobStateStore.getAll(jobName);
    if (jobStates.isEmpty()) {
      LOGGER.warn(String.format("No job state found for job with name %s", jobName));
      return;
    }

    JsonWriter jsonWriter = new JsonWriter(writer);
    jsonWriter.setIndent("\t");
    try {
      writeJobStates(jsonWriter, jobStates);
    } finally {
      jsonWriter.close();
    }
  }

  /**
   * Write a single {@link JobState} to json document.
   *
   * @param jsonWriter {@link com.google.gson.stream.JsonWriter}
   * @param jobState {@link JobState} to write to json document
   * @throws IOException
   */
  private void writeJobState(JsonWriter jsonWriter, JobState jobState)
      throws IOException {
    jobState.toJson(jsonWriter, this.keepConfig);
  }

  /**
   * Write a list of {@link JobState}s to json document.
   *
   * @param jsonWriter {@link com.google.gson.stream.JsonWriter}
   * @param jobStates list of {@link JobState}s to write to json document
   * @throws IOException
   */
  private void writeJobStates(JsonWriter jsonWriter, List<JobState> jobStates)
      throws IOException {
    jsonWriter.beginArray();
    for (JobState jobState : jobStates) {
      writeJobState(jsonWriter, jobState);
    }
    jsonWriter.endArray();
  }

  @SuppressWarnings("all")
  public static void main(String[] args)
      throws Exception {
    Option storeUrlOption = OptionBuilder
        .withArgName("gobblin state store URL")
        .withDescription("Gobblin state store root path URL")
        .withLongOpt("storeurl")
        .hasArgs()
        .isRequired()
        .create('u');
    Option jobNameOption = OptionBuilder
        .withArgName("gobblin job name")
        .withDescription("Gobblin job name")
        .withLongOpt("name")
        .hasArgs()
        .isRequired()
        .create('n');
    Option jobIdOption = OptionBuilder
        .withArgName("gobblin job id")
        .withDescription("Gobblin job id")
        .withLongOpt("id")
        .hasArgs()
        .create('i');
    Option convertAllOption = OptionBuilder
        .withDescription("Whether to convert all past job states of the given job")
        .withLongOpt("all")
        .create('a');
    Option keepConfigOption = OptionBuilder
        .withDescription("Whether to keep all configuration properties")
        .withLongOpt("keepConfig")
        .create("kc");

    Options options = new Options();
    options.addOption(storeUrlOption);
    options.addOption(jobNameOption);
    options.addOption(jobIdOption);
    options.addOption(convertAllOption);
    options.addOption(keepConfigOption);

    CommandLine cmd = null;
    try {
      CommandLineParser parser = new BasicParser();
      cmd = parser.parse(options, args);
    } catch (ParseException pe) {
      HelpFormatter formatter = new HelpFormatter();
      formatter.printHelp("JobStateToJsonConverter", options);
      System.exit(1);
    }

<<<<<<< HEAD
    Properties properties = new Properties();
    properties.load(new InputStreamReader(new FileInputStream(cmd.getOptionValue('p')), Charset.forName(
        ConfigurationKeys.DEFAULT_CHARSET_ENCODING)));
    JobStateToJsonConverter converter =
        new JobStateToJsonConverter(properties, Boolean.valueOf(cmd.getOptionValue("kc")));
=======
    JobStateToJsonConverter converter = new JobStateToJsonConverter(cmd.getOptionValue('u'), cmd.hasOption("kc"));
>>>>>>> 1175d1b8
    StringWriter stringWriter = new StringWriter();
    if (cmd.hasOption('i')) {
      converter.convert(cmd.getOptionValue('n'), cmd.getOptionValue('i'), stringWriter);
    } else {
      if (cmd.hasOption('a')) {
        converter.convertAll(cmd.getOptionValue('n'), stringWriter);
      } else {
        converter.convert(cmd.getOptionValue('n'), stringWriter);
      }
    }

    System.out.println(stringWriter.toString());
  }
}<|MERGE_RESOLUTION|>--- conflicted
+++ resolved
@@ -197,15 +197,7 @@
       System.exit(1);
     }
 
-<<<<<<< HEAD
-    Properties properties = new Properties();
-    properties.load(new InputStreamReader(new FileInputStream(cmd.getOptionValue('p')), Charset.forName(
-        ConfigurationKeys.DEFAULT_CHARSET_ENCODING)));
-    JobStateToJsonConverter converter =
-        new JobStateToJsonConverter(properties, Boolean.valueOf(cmd.getOptionValue("kc")));
-=======
     JobStateToJsonConverter converter = new JobStateToJsonConverter(cmd.getOptionValue('u'), cmd.hasOption("kc"));
->>>>>>> 1175d1b8
     StringWriter stringWriter = new StringWriter();
     if (cmd.hasOption('i')) {
       converter.convert(cmd.getOptionValue('n'), cmd.getOptionValue('i'), stringWriter);
