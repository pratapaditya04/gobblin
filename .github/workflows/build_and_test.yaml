#
# Licensed to the Apache Software Foundation (ASF) under one or more
# contributor license agreements.  See the NOTICE file distributed with
# this work for additional information regarding copyright ownership.
# The ASF licenses this file to You under the Apache License, Version 2.0
# (the "License"); you may not use this file except in compliance with
# the License.  You may obtain a copy of the License at
#
#    http://www.apache.org/licenses/LICENSE-2.0
#
# Unless required by applicable law or agreed to in writing, software
# distributed under the License is distributed on an "AS IS" BASIS,
# WITHOUT WARRANTIES OR CONDITIONS OF ANY KIND, either express or implied.
# See the License for the specific language governing permissions and
# limitations under the License.
#

name: Build and Run Tests

on:
  push:
    # Publish only on `master`
    branches:
      - master
  pull_request:
    branches:
      - master
  release:
    types: [published, edited]

concurrency:
  group: ci-${{ github.event.pull_request.number || github.ref }}
  cancel-in-progress: true

jobs:
  build:
    name: Build repository
    runs-on: ubuntu-latest
    steps:
      - name: Check out the repo
        uses: actions/checkout@v2
        with:
          persist-credentials: false
      - name: Set up JDK 1.8
        uses: actions/setup-java@v1
        with:
          java-version: 1.8
      # Stores external dependencies, can be further improved with Gradle 6.1
      - name: Cache Gradle Dependencies
        uses: actions/cache@v2
        with:
          path: |
            ~/.gradle/caches
            ~/.gradle/wrapper
          # Only rebuild cache if build.gradle is changed
          key: ${{ runner.os }}-gradle-${{ hashFiles('**/*.gradle') }}
          restore-keys: ${{ runner.os }}-gradle
      - name: Build repository
        run: |
          ./gradlew --no-daemon clean build -x test -x rat -x javadoc -x findbugsMain -x findbugsTest -x checkstyleMain \
          -x checkstyleJmh -x checkstyleTest -x checkstyleMainGeneratedDataTemplate -x checkstyleMainGeneratedRest -Dorg.gradle.parallel=true
      - name: Verify Dependencies
        run: |
          # Since dependencies are cached, check after building if they are valid or not
          eval ./gradlew --no-daemon assemble -x javadoc -Dorg.gradle.parallel=true

  static_checks:
    name: Run static checks
    runs-on: ubuntu-latest
    needs: build
    steps:
      - name: Check out the repo
        uses: actions/checkout@v2
      - name: Set up JDK 1.8
        uses: actions/setup-java@v1
        with:
          java-version: 1.8
      # Stores external dependencies, can be further improved with Gradle 6.1
      - name: Cache Gradle Dependencies
        uses: actions/cache@v2
        with:
          path: |
            ~/.gradle/caches
            ~/.gradle/wrapper
          # Only rebuild cache if build.gradle is changed
          key: ${{ runner.os }}-gradle-${{ hashFiles('**/*.gradle') }}
          restore-keys: ${{ runner.os }}-gradle
      - name: Run CheckStyle and FindBugs
        run: |
          ./gradlew --no-daemon javadoc findbugsMain checkstyleMain checkstyleTest checkstyleJmh

  run_tests:
    timeout-minutes: 120
    env:
      GOBBLIN_GRADLE_OPTS: "--no-daemon -Dgobblin.metastore.testing.embeddedMysqlEnabled=false -PusePreinstalledMysql=true"
    strategy:
      matrix:
        test-group: ["Core Tests", "Service Tests", "Module Tests", "Other Tests"]
      fail-fast: false
    runs-on: ubuntu-latest
    needs: build
    services:
      mysql:
        image: mysql:8.0.20
        env:
          MYSQL_USER: testUser
          MYSQL_PASSWORD: testPassword
          MYSQL_DATABASE: test
          MYSQL_ROOT_PASSWORD: testPassword
        ports:
          - 3306:3306
        options: --health-cmd="mysqladmin ping" --health-interval=10s --health-timeout=5s --health-retries=5
    steps:
      - name: Check out the repo
        uses: actions/checkout@v2
        with:
          persist-credentials: false
      - name: Set up JDK 1.8
        uses: actions/setup-java@v1
        with:
          java-version: 1.8
      # Fix for bug where Github tests are failing port address binding.
      - name: Add the current IP address, long hostname and short hostname record to /etc/hosts file
        run: |
          echo -e "$(ip addr show eth0 | grep "inet\b" | awk '{print $2}' | cut -d/ -f1)\t$(hostname -f) $(hostname -s)" | sudo tee -a /etc/hosts
      - name: Verify mysql connection
        run: |
            sudo apt-get clean
            sudo apt-get --fix-missing update
            sudo apt-get -f install -o Dpkg::Options::="--force-overwrite"
            sudo apt-get purge mysql\*
            sudo rm -rf /var/lib/mysql
            sudo rm -rf /etc/mysql
            sudo dpkg -l | grep -i mysql
            sudo apt-get clean
            sudo apt-get install -y mysql-client
<<<<<<< HEAD
            mysql --host 127.0.0.1 --port 3306 -uroot -ptestPassword -e "SHOW DATABASES"
=======
            mysql --host 127.0.0.1 --port 3306 -uroot -ppassword -e "SET GLOBAL max_connections=2000"
            mysql --host 127.0.0.1 --port 3306 -uroot -ppassword -e "SHOW DATABASES"
>>>>>>> d9f83e63
      - name: Cache Gradle Dependencies
        uses: actions/cache@v2
        with:
          path: |
            ~/.gradle/caches
            ~/.gradle/wrapper
          # Only rebuild cache if build.gradle is changed
          key: ${{ runner.os }}-gradle-${{ hashFiles('**/*.gradle') }}
          restore-keys: ${{ runner.os }}-gradle
      - name: Run test group ${{ matrix.test-group }}
        # Write retry logic as integration tests can fail due to timing out or network problems
        run: |
          ./gradlew getGroupedTests -PgroupName="${{matrix.test-group}}" > temp.txt
          TASKS=$(sed -n 's/CI Task: //p' temp.txt)
          echo $TASKS

          n=0
          until [ "$n" -ge 3 ]
          do
            ./gradlew -PskipTestGroup=disabledOnCI $GOBBLIN_GRADLE_OPTS $TASKS -Dorg.gradle.parallel=false && break
            n=$((n+1))
            if [[ $n -lt 3 ]]; then
              echo "Tests failed, retry attempt number $n"
            else
              exit 1
            fi
            sleep 30
          done
          ./gradlew -PskipTestGroup=disabledOnCI $GOBBLIN_GRADLE_OPTS -DjacocoBuild=1 jacocoTestReport
      - name: Collect Jacoco Coverage Reports
        run: |
          JACOCO_REPORTS=$(find . -name "jacoco*.xml" -exec printf ',{}' \; | cut -c2- )
          echo "jacoco_reports=$JACOCO_REPORTS" >> $GITHUB_ENV
      - name: Upload coverage to Codecov
        uses: codecov/codecov-action@v2
        with:
          files: ${{ env.jacoco_reports }}
          fail_ci_if_error: false
          verbose: true<|MERGE_RESOLUTION|>--- conflicted
+++ resolved
@@ -134,12 +134,8 @@
             sudo dpkg -l | grep -i mysql
             sudo apt-get clean
             sudo apt-get install -y mysql-client
-<<<<<<< HEAD
             mysql --host 127.0.0.1 --port 3306 -uroot -ptestPassword -e "SHOW DATABASES"
-=======
-            mysql --host 127.0.0.1 --port 3306 -uroot -ppassword -e "SET GLOBAL max_connections=2000"
-            mysql --host 127.0.0.1 --port 3306 -uroot -ppassword -e "SHOW DATABASES"
->>>>>>> d9f83e63
+            mysql --host 127.0.0.1 --port 3306 -uroot -ptestPassword -e "SET GLOBAL max_connections=2000"
       - name: Cache Gradle Dependencies
         uses: actions/cache@v2
         with:
