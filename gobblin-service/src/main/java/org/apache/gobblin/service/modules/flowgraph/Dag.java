--- conflicted
+++ resolved
@@ -17,7 +17,6 @@
 
 package org.apache.gobblin.service.modules.flowgraph;
 
-import com.google.common.annotations.VisibleForTesting;
 import java.util.ArrayList;
 import java.util.Collections;
 import java.util.HashMap;
@@ -262,10 +261,7 @@
     private T value;
     //List of parent Nodes that are dependencies of this Node.
     private List<DagNode<T>> parentNodes;
-<<<<<<< HEAD
     @Setter
-=======
->>>>>>> 719052f7
     private boolean isFailedDag;
 
     //Constructor
