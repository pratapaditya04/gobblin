package com.linkedin.uif.writer;

import java.lang.reflect.Type;
import java.util.Map;

import org.apache.avro.Schema;
import org.apache.avro.generic.GenericData;
import org.apache.avro.generic.GenericRecord;

import com.google.gson.Gson;
import com.google.gson.JsonElement;
import com.google.gson.reflect.TypeToken;

import com.linkedin.uif.converter.DataConversionException;
import com.linkedin.uif.writer.converter.DataConverter;

/**
 * A test {@link DataConverter} that converts a Json-formatted Avro
 * record string into a {@link GenericRecord}.
 *
 * @author ynli
 */
public class TestDataConverter implements DataConverter<String, GenericRecord> {

    private static final Gson GSON = new Gson();
    // Expect the input JSON string to be key-value pairs
    private static final Type FIELD_ENTRY_TYPE =
            new TypeToken<Map<String, Object>>(){}.getType();

    private final Schema schema;

    public TestDataConverter(Schema schema) {
        this.schema = schema;
    }

    @Override
    public GenericRecord convert(String sourceRecord) throws DataConversionException {
<<<<<<< HEAD
        JsonElement element = GSON
                .fromJson(sourceRecord, JsonObject.class)
                .get("fields");
        System.out.println("Element " + GSON
                           .fromJson(sourceRecord, JsonObject.class));
=======
        JsonElement element = GSON.fromJson(sourceRecord, JsonElement.class);
>>>>>>> 91f6eee3
        Map<String, Object> fields = GSON.fromJson(element, FIELD_ENTRY_TYPE);
        GenericRecord record = new GenericData.Record(schema);
        for (Map.Entry<String, Object> entry : fields.entrySet()) {
            record.put(entry.getKey(), entry.getValue());
        }

        return record;
    }
}<|MERGE_RESOLUTION|>--- conflicted
+++ resolved
@@ -35,15 +35,7 @@
 
     @Override
     public GenericRecord convert(String sourceRecord) throws DataConversionException {
-<<<<<<< HEAD
-        JsonElement element = GSON
-                .fromJson(sourceRecord, JsonObject.class)
-                .get("fields");
-        System.out.println("Element " + GSON
-                           .fromJson(sourceRecord, JsonObject.class));
-=======
         JsonElement element = GSON.fromJson(sourceRecord, JsonElement.class);
->>>>>>> 91f6eee3
         Map<String, Object> fields = GSON.fromJson(element, FIELD_ENTRY_TYPE);
         GenericRecord record = new GenericData.Record(schema);
         for (Map.Entry<String, Object> entry : fields.entrySet()) {
